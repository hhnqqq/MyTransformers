--- conflicted
+++ resolved
@@ -85,11 +85,7 @@
 
                 # Backward step
                 if backward_step:
-<<<<<<< HEAD
-                    backward_step(model, optimizer, loss, step)
-=======
                     backward_step(model, optimizer, loss, lr_scheduler, self.args, step)
->>>>>>> a7f3e7da
                 
                 if profiler:
                     profiler.step()
