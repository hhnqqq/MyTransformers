import traceback
import torch.nn as nn
from typing import Type, Dict, Any, Optional, Tuple, List, Callable, Union
from dataclasses import dataclass
from argparse import Namespace

from common.utils import print_rank_0
from common.lora_modules.lora import *
from common.lora_modules.dora import LinearWithDoRA
from common.lora_modules.hira import LinearWithHiRA
from common.lora_modules.melora import LinearWithMELoRA
from common.lora_modules.lora_ga import LinearWithLoRAGA
from common.lora_modules.mos_lora import LinearWithMosLoRA
from common.lora_modules.rslora import LinearWithRSLoRA
from common.lora_modules.pissa import LinearWithPiSSA
from common.lora_modules.olora import LinearWithOLoRA
from common.lora_modules.vera import LinearWithVeRA
from common.lora_modules.lora_share import LinearWithSharedLoRA
from common.lora_modules.lora_moe import LinearWithLoRAMoE
from common.lora_modules.milora import LinearWithMILoRA
from common.lora_modules.delta_lora import LinearWithDeltaLoRA
from common.lora_modules.adalora import LinearWithAdaLoRA
from common.lora_modules.plora import LinearWithPLoRA
from common.lora_modules.mora import LinearWithMoRA
from common.lora_modules.gora import LinearWithGoRA
from common.lora_modules.increlora import LinearWithIncreLoRA
from common.lora_modules.salora import LinearWithSALoRA
from common.lora_modules.mola import LinearWithMoLA
from common.lora_modules.nlora import LinearWithNLoRA
from common.lora_modules.nora import LinearWithNoRA
from common.lora_modules.randlora import LinearWithRandLoRA
from common.lora_modules.dude import LinearWithDude
from common.lora_modules.lora_ga_pro import LinearWithLoRAGAPro
from common.lora_modules.lora_one import LinearWithLoRAOne
from common.lora_modules.goat import LinearWithGOAT
from common.lora_modules.rasa import LinearWithRASA
from common.lora_modules.dense_lora import LinearWithDenseLoRA
<<<<<<< HEAD
from common.lora_modules.eva import LinearWithEVA
=======
from common.lora_modules.delora import LinearWithDELoRA
>>>>>>> dd52df2a

@dataclass
class LoRAVariant:
    """
    Configuration class for LoRA variants.
    
    Attributes:
        class_type: The class type of the LoRA variant
        config_generator: Function to generate configuration for the variant
        init_message: Message or function to generate message during initialization
    """
    class_type: Type
    config_generator: Callable
    init_message: Union[str, Callable]

LORA_VARIANTS: Dict[str, LoRAVariant] = {
    "use_dora": LoRAVariant(
                LinearWithDoRA, 
                lambda a: {}, 
                ""),
    "use_hira": LoRAVariant(
                LinearWithHiRA, 
                lambda a: {}, 
                "HiRA utilizes hadamard production of pre-trained weight and lora weight to increase the overall rank of update."
                "A large learning rate for HiRA is recommended."),
    "use_mos_lora": LoRAVariant(
                LinearWithMosLoRA, 
                lambda a: {"weight_ab_mixer_init_method": a.weight_ab_mixer_init_method}, 
                "MosLoRA introduces a mixer matrix to mix features of A and B leading to a stronger expressive ability."),
    "use_me_lora": LoRAVariant(
                LinearWithMELoRA, 
                lambda a: {"me_lora_n_split": a.me_lora_n_split, "forward_method": a.me_lora_forward_method}, 
                "MeLoRA introduces a block diagonal structure to increase the overall rank."),
    "use_lora_ga": LoRAVariant(
                LinearWithLoRAGA, 
                lambda a: {}, 
                lambda a: "LoRA-GA utilizes SVD to extract singular features of gradient of pre-trained weight "
                "to initialize low-rank weights, accelerate the convergence. The initialization of LoRA-GA requires some time, "
                f"which depends on the number of gradient computing steps: {a.lora_ga_n_steps}"),
    "use_lora_one": LoRAVariant(
                LinearWithLoRAOne, 
                lambda a: {}, 
                lambda a: "LoRA-One utilizes SVD to extract singular features of gradient of pre-trained weight "
                "to initialize low-rank weights, accelerate the convergence. The initialization of LoRA-One requires some time, "
                f"which depends on the number of gradient computing steps: {a.lora_one_n_steps}"),
    "use_rslora": LoRAVariant(
                LinearWithRSLoRA, 
                lambda a: {}, 
                "RSLoRA introduces a root square scaling for LoRA, stablizing the training process."),
    "use_pissa": LoRAVariant(
                LinearWithPiSSA, 
                lambda a: {"fast_svd_n_iters": a.pissa_n_iters, "keep_init_weights": a.pissa_keep_init_weights},
                "PiSSA utilizes SVD to extract singular features of pre-trained weight "
                "to initialize low-rank weights, accelerate the convergence. "
                "The initialization of PiSSA requires some time especially for full svd decomposition, waiting..."),
    "use_olora": LoRAVariant(
                LinearWithOLoRA, 
                lambda a: {}, 
                "OLoRA utilizes QR decomposition to extract singular features of pre-trained weight "
                "to initialize low-rank weights, accelerate the convergence. "
                "The initialization of OLoRA requires some time, waiting..."),
    "use_vera": LoRAVariant(
                LinearWithVeRA, 
                lambda a: {"lambda_b_init_method":a.lambda_b_init_method, "lambda_d_init_method":a.lambda_d_init_method, "init_unque_lora_weights":a.vera_init_unique_weights}, 
                "VeRA shares A and B across layers if not args.vera_init_unique_weights, and keeps A and B frozen during training process. "
                "Only vector weights are tuned during training. Enabling a larger rank compared to LoRA under same resource constraints."),
    "use_lora_share": LoRAVariant(
                LinearWithSharedLoRA,
                lambda a: {},
                "Shared LoRA shares A and B matrices across all layers. Both A and B matrices are trainable. "
                "This significantly reduces parameters while maintaining expressiveness."),
    "use_tied_lora": LoRAVariant(
                LinearWithVeRA, 
                lambda a: {"lambda_b_init_method":a.lambda_b_init_method, "lambda_d_init_method":a.lambda_d_init_method,}, 
                "Tied-LoRA shares A and B across layers. "
                "A, B and vector weights are tuned during training. Enabling a larger rank compared to LoRA under same resource constraints."),
    "use_adalora": LoRAVariant(
                LinearWithAdaLoRA, 
                lambda a: {"init_r": a.init_r}, 
                "AdaLoRA enables adaptive rank allocation by masking relatively un-important ranks during training."),
    "use_delta_lora": LoRAVariant(
                LinearWithDeltaLoRA, 
                lambda a: {"update_ratio": a.delta_lora_update_ratio}, 
                ""),
    "use_lora_moe": LoRAVariant(
                LinearWithLoRAMoE, 
                lambda a: {"lora_moe_n_experts": a.lora_moe_n_experts, "lora_moe_top_k": a.lora_moe_top_k}, 
                ""),
    "use_milora": LoRAVariant(
                LinearWithMILoRA, 
                lambda a: {"fast_svd_n_iters": a.milora_n_iters}, 
                "MILoRA utilizes SVD to extract the least singular features of pre-trained weight "
                "to initialize low-rank weights, accelerate the convergence. "
                "The initialization of milora requires some time, waiting..."),
    "use_plora": LoRAVariant(
                LinearWithPLoRA, 
                lambda a: {"plora_momentum": a.plora_momentum}, 
                lambda a: f"PLoRA will reset lora weights with momentum: {a.plora_momentum} at every step."),
    "use_mora": LoRAVariant(
                LinearWithMoRA, 
                lambda a: {"mora_type": a.mora_type}, 
                ""),
    "use_gora": LoRAVariant(
                LinearWithGoRA, 
                lambda a: {"gora_init_method": a.gora_init_method,
                            "gora_rank_stablize": a.gora_rank_stablize,
                            "gora_dynamic_scaling": a.gora_dynamic_scaling}, 
                lambda a: "GoRA utilize gradient of pre-trained weight to allocate rank and intialize weights for low-rank adapters. "
                "accelerate the convergence. The initialization of GoRA requires some time, "
                f"which depends on the number of gradient computing steps: {a.gora_n_steps}"),
    "use_increlora": LoRAVariant(
                LinearWithIncreLoRA, 
                lambda a: {"init_r": a.init_r}, 
                "IncreLoRA adaptively increse rank of LoRA during training."),
    "use_salora": LoRAVariant(
                LinearWithSALoRA, 
                lambda a: {"init_r": a.init_r, "target_r": a.target_r}, 
                ""),
    "use_mola": LoRAVariant(
                LinearWithMoLA,
                lambda a: {"lora_moe_n_experts": a.lora_moe_n_experts, "lora_moe_top_k": a.lora_moe_top_k}, ""),
    "use_nlora": LoRAVariant(
                LinearWithNLoRA,
                lambda a: {"weight_ab_mixer_init_method": None}, 
                ""),
    "use_nora":  LoRAVariant(
                LinearWithNoRA,
                lambda a: {"fast_svd_n_iters": a.nora_n_iters}, 
                ""),
    "use_randlora": LoRAVariant(
                LinearWithRandLoRA, 
                lambda a: {}, 
                "RandLoRA increases the overall rank by introducing multiple AB pairs to a layer, and only tune vector weights."),
    "use_dude": LoRAVariant(
                LinearWithDude,
                lambda a: {"fast_svd_n_iters":a.pissa_n_iters}, 
                "Dude combine DoRA and PiSSA together "
                "The initialization of PiSSA requires some time especially for full svd decomposition, waiting..."),
    "use_loraga_pro": LoRAVariant(
                LinearWithLoRAGAPro,
                lambda a: {"rank_stablize":a.lora_ga_pro_rank_stablize, "dynamic_scaling":a.lora_ga_pro_dynamic_scaling}, 
                ""),
    "use_goat": LoRAVariant(
                LinearWithGOAT,
                lambda a: {"scalling_type":a.goat_scaling_type,
                            "init_type":a.goat_init_type,
                            "num_experts":a.lora_moe_n_experts,
                            "top_k":a.lora_moe_top_k,
                            "rho":a.goat_rho,
                            "eta":a.goat_eta,
                            "init_cof":a.goat_init_cof},
                "The initialization of GOAT requires some time, waiting..."),
    "use_rasa": LoRAVariant(
                LinearWithRASA,
                lambda a: {"shared_lora_rank":a.rasa_shared_lora_rank},
                "RASA shares some lora ranks across layers to increase the overall rank."
    ),
    "use_dense_lora": LoRAVariant(
                LinearWithDenseLoRA,
                lambda a: {},
                "DenseLoRA is similar to MosLoRA while weight_a and weight_b are shared across layers."
                "DenseLoRA also introduce non-linear function for LoRA computation."
    ),
<<<<<<< HEAD
    "use_eva": LoRAVariant(
                LinearWithEVA,
                lambda a: {},
                "EVA is a variant of LoRA, which uses the SVD decomposition result of the activation values to initialize the A matrix weights of LoRA."
=======
    "use_delora": LoRAVariant(
                LinearWithDELoRA,
                lambda a: {"delora_lambda": a.delora_lambda},
                "DeLoRA bounding the distance of the transformation, effectively decouples the angular learning from the adaptation strength,"
                "enhancing robustness without compromising performance."
>>>>>>> dd52df2a
    )
}

class LoRAManager:
    """
    Manager class for LoRA operations including layer creation, configuration, and module replacement.
    Provides centralized control over LoRA-related functionalities.
    """
    
    @staticmethod
    def get_lora_layer_class(args: Namespace) -> Tuple[Type, Dict[str, Any], str]:
        """
        Get the appropriate LoRA layer class and its configuration based on input arguments.

        Args:
            args: Namespace containing configuration parameters

        Returns:
            Tuple containing:
                - The LoRA layer class
                - Configuration dictionary for the layer
                - Initialization message
        """
        lora_layer_class = LinearWithLoRA
        variant_config = {}
        variant_message = ""
        
        if getattr(args, "relora_steps", False) or getattr(args, "relora_counts", False):
            variant_message = f". Will reset lora weights every {args.relora_steps} global update steps."
        else:
            for attr_name, variant in LORA_VARIANTS.items():
                if getattr(args, attr_name, False):
                    lora_layer_class = variant.class_type
                    variant_config = variant.config_generator(args)
                    variant_message = variant.init_message(args) if callable(variant.init_message) else variant.init_message
                    break
        
        print_rank_0(f'--->Using lora variant: {lora_layer_class.__name__}. {variant_message}', 
                    rank=args.global_rank)
        return lora_layer_class, variant_config

    @staticmethod
    def create_lora_config(module: nn.Module, args: Namespace) -> LoRAConfig:
        """
        Create LoRA configuration for a given module.

        Args:
            module: The neural network module to create configuration for
            args: Namespace containing LoRA parameters

        Returns:
            LoRAConfig object with the specified parameters
        """
        return LoRAConfig(
            lora_rank=args.lora_rank,
            lora_scaler=args.lora_scaler,
            lora_dropout=args.lora_dropout,
            run_lora_in_fp32=args.run_lora_in_fp32,
            weight_a_init_method=args.weight_a_init_method,
            weight_b_init_method=args.weight_b_init_method,
            in_features=module.in_features,
            out_features=module.out_features,
            bias=(getattr(module, "bias", None) is not None),
            quant=getattr(module, "quant", False)
        )
    
    @staticmethod
    def check_lora_settings(args, lora_layer_class):
        # Check incompatible settings
        if any([args.use_dora, args.use_dude, args.use_hira, args.use_delta_lora]) and args.lora_dropout:
            print_rank_0(
                f'LoRA dropout is not compatible with class: {lora_layer_class.__name__}, skip',
                args.global_rank
            )
        
        # Validate GOAT settings
        if args.use_goat:
            valid_scaling_types = {'lora', 'rslora', 'goat'}
            if args.goat_scaling_type not in valid_scaling_types:
                raise ValueError(
                    f"Invalid scaling type for goat: {args.goat_scaling_type}. "
                    f"Choose from {sorted(valid_scaling_types)}."
                )
            
            valid_init_types = {'svd', 'goat-mini', 'vanilla'}
            if args.goat_init_type not in valid_init_types:
                raise ValueError(
                    f"Invalid initialization type for goat: {args.goat_init_type}. "
                    f"Choose from {sorted(valid_init_types)}."
                )
        
        # Validate GORA settings
        if args.use_gora:
            valid_gora_methods = {'vanilla', 'weight_svd', 'grad_svd', 'compress'}
            if args.gora_init_method not in valid_gora_methods:
                raise ValueError(
                    f"Invalid initialization type for gora: {args.gora_init_method}. "
                    f"Choose from {sorted(valid_gora_methods)}."
                )
        
        # Validate VERA settings
        if any([args.use_vera, args.use_randlora, args.use_delora]) and args.weight_b_init_method is None:
            raise ValueError(f'The init method for weight b cannot be None when {lora_layer_class.__name__} is applied.')
                
    @staticmethod
    def create_lora_layer(module: nn.Module, 
                         lora_layer_class: Type,
                         variant_config: Dict[str, Any],
                         args: Namespace,
                         transposition: bool = False) -> LinearWithLoRA:
        """
        Create a new LoRA layer instance based on an existing module.

        Args:
            module: Source module to create LoRA layer from
            lora_layer_class: Class type for the LoRA layer
            variant_config: Configuration dictionary for the specific LoRA variant
            args: General configuration arguments
            transposition: Whether to transpose the weight matrix

        Returns:
            Initialized LoRA layer instance
        """
        lora_config = LoRAManager.create_lora_config(module, args)
        lora_layer = lora_layer_class(lora_config, **variant_config)

        # Copy weights
        if transposition:
            lora_layer.weight = nn.Parameter(module.weight.data.T)
        else:
            lora_layer.weight.data = module.weight.data

        # Copy additional attributes
        if getattr(module, "quant", False):
            lora_layer.weight_scaler = module.weight_scaler
        lora_layer.bias = getattr(module, "bias", None)
        
        lora_layer.init_lora_weights()
        return lora_layer

    @staticmethod
    def should_replace_module(name: str, replace_modules: List[str]) -> bool:
        """
        Determine if a module should be replaced with a LoRA layer.

        Args:
            name: Name of the module
            replace_modules: List of module names to be replaced

        Returns:
            Boolean indicating whether the module should be replaced
        """
        if 'all-linear' in replace_modules and 'lm_head' not in name:
            return True
        return any(module_name in name for module_name in replace_modules)

def switch_to_lora(model: nn.Module, args: Namespace, transposition: bool = False) -> None:
    """
    Replace specified linear layers in the model with LoRA layers.

    Args:
        model: The neural network model to modify
        args: Configuration arguments including LoRA parameters
        transposition: Whether to transpose weight matrices during replacement

    Raises:
        AssertionError: If replace_modules is None
    """
    assert args.replace_modules is not None, 'Replace modules cannot be None'
    
    lora_layer_class, variant_config = LoRAManager.get_lora_layer_class(args)
    LoRAManager.check_lora_settings(args, lora_layer_class)
    if args.run_lora_in_fp32:
        print_rank_0('--->Will keep lora weights in float32', args.global_rank)

    for name, module in model.named_modules():
        try:
            if LoRAManager.should_replace_module(name, args.replace_modules):
                if isinstance(module, LinearWithLoRA):
                    module.merge_and_reset(new_rank=args.rank)
                elif isinstance(module, nn.Module) and all(hasattr(module, attr) 
                    for attr in ["in_features", "out_features", "weight"]):
                    lora_layer = LoRAManager.create_lora_layer(
                        module, lora_layer_class, variant_config, args, transposition
                    )
                    parent = get_parent_model(model, module)
                    if parent:
                        module_name = [k for k, v in parent._modules.items() if v is module][0]
                        setattr(parent, module_name, lora_layer)
            elif isinstance(module, LinearWithLoRA):
                module.merge_and_del()
        except Exception:
            e = traceback.format_exc()
            print_rank_0(f"Error processing module {name}: {str(e)}", args.global_rank)

def setup_lora(model: nn.Module, args: Namespace, model_config: Optional[Any] = None) -> None:
    """
    Set up LoRA for the model by configuring and applying LoRA layers.

    Args:
        model: The neural network model to apply LoRA to
        args: Configuration arguments including LoRA parameters
        model_config: Optional model configuration containing LoRA settings
    """
    if not args.use_lora:
        return

    # Handle replace_modules parameter
    if args.replace_modules is None:
        args.replace_modules = getattr(model_config, "lora_layers", None)
    elif isinstance(args.replace_modules, str):
        args.replace_modules = args.replace_modules.split('_')

    if args.replace_modules:
        print_rank_0(f'--->LoRA targeting modules: {args.replace_modules}', args.global_rank)
    else:
        print_rank_0('--->The replace modules is not provided, LoRA is targeting all linear modules.', 
                    args.global_rank)
        args.replace_modules = ['all-linear']

    # Apply LoRA
    switch_to_lora(model, args)
    if not check_applied_lora(model):
        print_rank_0(f'--->Cannot find replace modules: {args.replace_modules} in model, '
                    'LoRA is targeting all-linear now.')
        args.replace_modules = ['all-linear']
        switch_to_lora(model, args)

    # Set enable_list
    lora_weight_names = get_lora_weight_names(args)
    args.enable_list = lora_weight_names if args.enable_list is None else list(set(args.enable_list + lora_weight_names))
    
    model.to(args.device)

def get_lora_weight_names(args):
    conditions = [
        (args.use_randlora, ['lambda', 'gemma']),
        (args.use_vera, ['lambda']),
        (args.lora_fa, ['weight_b']),
        (args.use_tied_lora or args.use_delora, ['weight_a', 'weight_b', 'lambda']),
        (args.use_dora or args.use_dude, ['weight_a', 'weight_b', 'origin_magnitude']),
        (args.use_adalora or args.use_rasa, ['weight_a', 'weight_b', 'weight_e']),
        (args.use_mos_lora or args.use_dense_lora or args.use_nlora, ['weight_a', 'weight_b', 'weight_ab_mixer']),
        (True, ['weight_a', 'weight_b'])
    ]
    
    return next(value for condition, value in conditions if condition)

def check_applied_lora(model: nn.Module) -> bool:
    """
    Check if LoRA has been applied to any layer in the model.

    Args:
        model: The neural network model to check

    Returns:
        Boolean indicating whether any LoRA layers are present
    """
    return any(isinstance(module, LinearWithLoRA) for module in model.modules())

def recover_linear(model: nn.Module) -> None:
    """
    Recover LoRA layers back to standard linear layers.
    This involves merging LoRA weights and replacing the layer instances.

    Args:
        model: The neural network model containing LoRA layers
    """
    for module in model.modules():
        if isinstance(module, LinearWithLoRA):
            try:
                module.merge_and_del()
                linear_layer = nn.Linear(
                    in_features=module.in_features,
                    out_features=module.out_features,
                    bias=False,
                    dtype=module.weight.dtype,
                    device=module.weight.device
                )
                linear_layer.weight.data = module.weight.data
                
                parent = get_parent_model(model, module)
                if parent:
                    module_name = [k for k, v in parent._modules.items() if v is module][0]
                    setattr(parent, module_name, linear_layer)
            except Exception as e:
                print(f"Error recovering linear layer: {str(e)}")

def get_parent_model(parent_model: nn.Module, module: nn.Module) -> Optional[nn.Module]:
    """
    Recursively find the parent module of a given module in the model.

    Args:
        parent_model: The model to search in
        module: The module to find the parent for

    Returns:
        The parent module if found, None otherwise
    """
    for sub_module in parent_model._modules.values():
        if sub_module is module:
            return parent_model
        if parent := get_parent_model(sub_module, module):
            return parent
    return None<|MERGE_RESOLUTION|>--- conflicted
+++ resolved
@@ -35,11 +35,8 @@
 from common.lora_modules.goat import LinearWithGOAT
 from common.lora_modules.rasa import LinearWithRASA
 from common.lora_modules.dense_lora import LinearWithDenseLoRA
-<<<<<<< HEAD
 from common.lora_modules.eva import LinearWithEVA
-=======
 from common.lora_modules.delora import LinearWithDELoRA
->>>>>>> dd52df2a
 
 @dataclass
 class LoRAVariant:
@@ -203,18 +200,16 @@
                 "DenseLoRA is similar to MosLoRA while weight_a and weight_b are shared across layers."
                 "DenseLoRA also introduce non-linear function for LoRA computation."
     ),
-<<<<<<< HEAD
     "use_eva": LoRAVariant(
                 LinearWithEVA,
                 lambda a: {},
                 "EVA is a variant of LoRA, which uses the SVD decomposition result of the activation values to initialize the A matrix weights of LoRA."
-=======
+    ),
     "use_delora": LoRAVariant(
                 LinearWithDELoRA,
                 lambda a: {"delora_lambda": a.delora_lambda},
                 "DeLoRA bounding the distance of the transformation, effectively decouples the angular learning from the adaptation strength,"
                 "enhancing robustness without compromising performance."
->>>>>>> dd52df2a
     )
 }
 
